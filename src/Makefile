# LAMMPS multiple-machine -*- Makefile -*-

SHELL = /bin/bash
PYTHON = python

#.IGNORE:

# Definitions

ROOT =	 lmp
EXE =	 lmp_$@
ARLIB =  liblammps_$@.a
SHLIB =	 liblammps_$@.so
ARLINK = liblammps.a
SHLINK = liblammps.so

OBJDIR =   Obj_$@
OBJSHDIR = Obj_shared_$@

SRC =	$(wildcard *.cpp)
INC =	$(wildcard *.h)
OBJ = 	$(SRC:.cpp=.o)

SRCLIB = $(filter-out main.cpp,$(SRC))
OBJLIB = $(filter-out main.o,$(OBJ))

# Command-line options for mode: exe (default), shexe, lib, shlib

mode = exe
objdir = $(OBJDIR)

ifeq ($(mode),shexe)
objdir = $(OBJSHDIR)
endif

ifeq ($(mode),lib)
objdir = $(OBJDIR)
endif

ifeq ($(mode),shlib)
objdir = $(OBJSHDIR)
endif

# Package variables

# PACKAGE    = standard packages
# PACKUSER   = user packagse
# PACKLIB    = all packages that require an additional lib
#              should be PACKSYS + PACKINT + PACKEXT
# PACKSYS    = subset that reqiure a common system library
#              include MPIIO and LB b/c require full MPI, not just STUBS
# PACKINT    = subset that require an internal (provided) library
# PACKEXT    = subset that require an external (downloaded) library

PACKAGE = asphere body class2 colloid compress coreshell dipole gpu \
<<<<<<< HEAD
	  granular kim kokkos kspace manybody mc meam misc molecule \
	  mpiio mscg opt peri poems \
=======
	  granular kim kokkos kspace latte manybody mc meam misc \
	  molecule mpiio opt peri poems \
>>>>>>> 60faca28
	  python qeq reax replica rigid shock snap srd voronoi

PACKUSER = user-atc user-awpmd user-cgdna user-cgsdk user-colvars \
	   user-diffraction user-dpd user-drude user-eff user-fep user-h5md \
	   user-intel user-lb user-manifold user-meamc user-mgpt user-misc user-molfile \
	   user-netcdf user-omp user-phonon user-qmmm user-qtb \
	   user-quip user-reaxc user-smd user-smtbq user-sph user-tally \
	   user-vtk

<<<<<<< HEAD
PACKLIB = compress gpu kim kokkos meam mpiio mscg poems \
	  python reax voronoi \
=======
PACKLIB = compress gpu kim kokkos latte meam mpiio poems python reax voronoi \
>>>>>>> 60faca28
	  user-atc user-awpmd user-colvars user-h5md user-lb user-molfile \
	  user-netcdf user-qmmm user-quip user-smd user-vtk

PACKSYS = compress mpiio python user-lb

PACKINT = gpu kokkos meam poems reax user-atc user-awpmd user-colvars

PACKEXT = kim mscg voronoi \
	  user-h5md user-molfile user-netcdf user-qmmm user-quip \
	  user-smd user-vtk

PACKALL = $(PACKAGE) $(PACKUSER)

PACKAGEUC = $(shell echo $(PACKAGE) | tr a-z A-Z)
PACKUSERUC = $(shell echo $(PACKUSER) | tr a-z A-Z)

YESDIR = $(shell echo $(@:yes-%=%) | tr a-z A-Z)
NODIR  = $(shell echo $(@:no-%=%) | tr a-z A-Z)
LIBDIR = $(shell echo $(@:lib-%=%))
LIBUSERDIR = $(shell echo $(@:lib-user-%=%))

# List of all targets

help:
	@echo ''
	@echo 'make clean-all           delete all object files'
	@echo 'make clean-machine       delete object files for one machine'
	@echo 'make mpi-stubs           build dummy MPI library in STUBS'
	@echo 'make install-python      install LAMMPS wrapper in Python'
	@echo 'make tar                 create lmp_src.tar.gz for src dir and packages'
	@echo ''
	@echo 'make package                 list available packages and their dependencies'
	@echo 'make package-status (ps)     status of all packages'
	@echo 'make yes-package             install a single pgk in src dir'
	@echo 'make no-package              remove a single pkg from src dir'
	@echo 'make yes-all                 install all pgks in src dir'
	@echo 'make no-all                  remove all pkgs from src dir'
	@echo 'make yes-standard (yes-std)  install all standard pkgs'
	@echo 'make no-standard (no-std)    remove all standard pkgs'
	@echo 'make yes-user                install all user pkgs'
	@echo 'make no-user                 remove all user pkgs'
	@echo 'make yes-lib       install all pkgs with libs (included or ext)'
	@echo 'make no-lib        remove all pkgs with libs (included or ext)'
	@echo 'make yes-ext                 install all pkgs with external libs'
	@echo 'make no-ext                  remove all pkgs with external libs'
	@echo ''
	@echo 'make package-update (pu) replace src files with updated package files'
	@echo 'make package-overwrite   replace package files with src files'
	@echo 'make package-diff (pd)   diff src files against package files'
	@echo ''
	@echo 'make lib-package         help for download/build/install a package library'
	@echo 'make lib-package args="..."    download/build/install a package library'
	@echo 'make purge               purge obsolete copies of source files'
	@echo ''
	@echo 'make machine             build LAMMPS for machine'
	@echo 'make mode=lib machine    build LAMMPS as static lib for machine'
	@echo 'make mode=shlib machine  build LAMMPS as shared lib for machine'
	@echo 'make mode=shexe machine  build LAMMPS as shared exe for machine'
	@echo 'make makelist            create Makefile.list used by old makes'
	@echo 'make -f Makefile.list machine     build LAMMPS for machine (old)'
	@echo ''
	@echo 'machine is one of these from src/MAKE:'
	@echo ''
	@files="`ls MAKE/Makefile.*`"; \
	  for file in $$files; do head -1 $$file; done
	@echo ''
	@echo '... or one of these from src/MAKE/OPTIONS:'
	@echo ''
	@files="`ls MAKE/OPTIONS/Makefile.*`"; \
	  for file in $$files; do head -1 $$file; done
	@echo ''
	@echo '... or one of these from src/MAKE/MACHINES:'
	@echo ''
	@files="`ls MAKE/MACHINES/Makefile.*`"; \
	  for file in $$files; do head -1 $$file; done
	@echo ''
	@echo '... or one of these from src/MAKE/MINE:'
	@echo ''
	@files="`ls MAKE/MINE/Makefile.* 2>/dev/null`"; \
	  for file in $$files; do head -1 $$file; done
	@echo ''

# Build LAMMPS in one of 4 modes
# exe =   exe with static compile in Obj_machine (default)
# shexe = exe with shared compile in Obj_shared_machine
# lib =   static lib in Obj_machine
# shlib = shared lib in Obj_shared_machine

.DEFAULT:
	@if [ $@ = "serial" -a ! -f STUBS/libmpi_stubs.a ]; \
	  then $(MAKE) mpi-stubs; fi
	@test -f MAKE/Makefile.$@ -o -f MAKE/OPTIONS/Makefile.$@ -o \
	  -f MAKE/MACHINES/Makefile.$@ -o -f MAKE/MINE/Makefile.$@
	@if [ ! -d $(objdir) ]; then mkdir $(objdir); fi
	@$(SHELL) Make.sh style
	@if [ -f MAKE/MACHINES/Makefile.$@ ]; \
	  then cp MAKE/MACHINES/Makefile.$@ $(objdir)/Makefile; fi
	@if [ -f MAKE/OPTIONS/Makefile.$@ ]; \
	  then cp MAKE/OPTIONS/Makefile.$@ $(objdir)/Makefile; fi
	@if [ -f MAKE/Makefile.$@ ]; \
	  then cp MAKE/Makefile.$@ $(objdir)/Makefile; fi
	@if [ -f MAKE/MINE/Makefile.$@ ]; \
	  then cp MAKE/MINE/Makefile.$@ $(objdir)/Makefile; fi
	@if [ ! -e Makefile.package ]; \
	  then cp Makefile.package.empty Makefile.package; fi
	@if [ ! -e Makefile.package.settings ]; \
	  then cp Makefile.package.settings.empty Makefile.package.settings; fi
	@cp Makefile.package Makefile.package.settings $(objdir)
	@cd $(objdir); rm -f .depend; \
	$(MAKE) $(MFLAGS) "SRC = $(SRC)" "INC = $(INC)" depend || :
ifeq ($(mode),exe)
	@cd $(objdir); \
	$(MAKE) $(MFLAGS) "OBJ = $(OBJ)" "INC = $(INC)" "SHFLAGS =" \
	  "EXE = ../$(EXE)" ../$(EXE)
endif
ifeq ($(mode),shexe)
	@cd $(objdir); \
	$(MAKE) $(MFLAGS) "OBJ = $(OBJ)" "INC = $(INC)" \
	  "EXE = ../$(EXE)" ../$(EXE)
endif
ifeq ($(mode),lib)
	@cd $(objdir); \
	$(MAKE) $(MFLAGS) "OBJ = $(OBJLIB)" "INC = $(INC)" "SHFLAGS =" \
	  "EXE = ../$(ARLIB)" lib
	@rm -f $(ARLINK)
	@ln -s $(ARLIB) $(ARLINK)
endif
ifeq ($(mode),shlib)
	@cd $(objdir); \
	$(MAKE) $(MFLAGS) "OBJ = $(OBJLIB)" "INC = $(INC)" \
	  "EXE = ../$(SHLIB)" shlib
	@rm -f $(SHLINK)
	@ln -s $(SHLIB) $(SHLINK)
endif

# Remove machine-specific object files

clean:
	@echo 'make clean-all           delete all object files'
	@echo 'make clean-machine       delete object files for one machine'

clean-all:
	rm -rf Obj_*
clean-%:
	rm -rf Obj_$(@:clean-%=%) Obj_shared_$(@:clean-%=%)

# Create Makefile.list

makelist:
	@$(SHELL) Make.sh style
	@$(SHELL) Make.sh Makefile.list

# Make MPI STUBS library

mpi-stubs:
	@cd STUBS; $(MAKE) clean; $(MAKE)

# install LAMMPS shared lib and Python wrapper for Python usage
# include python package settings to
#   automatically adapt name of python interpreter

sinclude ../lib/python/Makefile.lammps
install-python:
	@$(PYTHON) ../python/install.py

# Create a tarball of src dir and packages

tar:
	@cd STUBS; $(MAKE) clean
	@cd ..; tar cvzf src/$(ROOT)_src.tar.gz \
	  src/Make* src/Package.sh src/Depend.sh src/Install.sh \
	  src/MAKE src/DEPEND src/*.cpp src/*.h src/STUBS \
	  $(patsubst %,src/%,$(PACKAGEUC)) $(patsubst %,src/%,$(PACKUSERUC)) \
          --exclude=*/.svn
	@cd STUBS; $(MAKE)
	@echo "Created $(ROOT)_src.tar.gz"

# Package management

package:
	@echo 'Standard packages:' $(PACKAGE)
	@echo ''
	@echo 'User-contributed packages:' $(PACKUSER)
	@echo ''
	@echo 'Packages that need system libraries:' $(PACKSYS)
	@echo ''
	@echo 'Packages that need provided libraries:' $(PACKINT)
	@echo ''
	@echo 'Packages that need external libraries:' $(PACKEXT)
	@echo ''
	@echo 'make package                 list available packages'
	@echo 'make package                 list available packages'
	@echo 'make package-status (ps)     status of all packages'
	@echo 'make yes-package             install a single pgk in src dir'
	@echo 'make no-package              remove a single pkg from src dir'
	@echo 'make yes-all                 install all pgks in src dir'
	@echo 'make no-all                  remove all pkgs from src dir'
	@echo 'make yes-standard (yes-std)  install all standard pkgs'
	@echo 'make no-standard (no-srd)    remove all standard pkgs'
	@echo 'make yes-user                install all user pkgs'
	@echo 'make no-user                 remove all user pkgs'
	@echo 'make yes-lib       install all pkgs with libs (included or ext)'
	@echo 'make no-lib        remove all pkgs with libs (included or ext)'
	@echo 'make yes-ext                 install all pkgs with external libs'
	@echo 'make no-ext                  remove all pkgs with external libs'
	@echo ''
	@echo 'make package-update (pu)  replace src files with package files'
	@echo 'make package-overwrite    replace package files with src files'
	@echo 'make package-diff (pd)    diff src files against package file'
	@echo ''
	@echo 'make lib-package      build and/or download a package library'

yes-all:
	@for p in $(PACKALL); do $(MAKE) yes-$$p; done

no-all:
	@for p in $(PACKALL); do $(MAKE) no-$$p; done

yes-standard yes-std:
	@for p in $(PACKAGE); do $(MAKE) yes-$$p; done

no-standard no-std:
	@for p in $(PACKAGE); do $(MAKE) no-$$p; done

yes-user:
	@for p in $(PACKUSER); do $(MAKE) yes-$$p; done

no-user:
	@for p in $(PACKUSER); do $(MAKE) no-$$p; done

yes-lib:
	@for p in $(PACKLIB); do $(MAKE) yes-$$p; done

no-lib:
	@for p in $(PACKLIB); do $(MAKE) no-$$p; done

yes-ext:
	@for p in $(PACKEXT); do $(MAKE) yes-$$p; done

no-ext:
	@for p in $(PACKEXT); do $(MAKE) no-$$p; done

yes-%:
	@if [ ! -e Makefile.package ]; \
	  then cp Makefile.package.empty Makefile.package; fi
	@if [ ! -e Makefile.package.settings ]; \
	  then cp Makefile.package.settings.empty Makefile.package.settings; fi
	@if [ ! -e $(YESDIR) ]; then \
	  echo "Package $(@:yes-%=%) does not exist"; \
	elif [ -e $(YESDIR)/Install.sh ]; then \
	  echo "Installing package $(@:yes-%=%)"; \
	  cd $(YESDIR); $(SHELL) Install.sh 1; cd ..; \
		$(SHELL) Depend.sh $(YESDIR) 1; \
	else \
	  echo "Installing package $(@:yes-%=%)"; \
	  cd $(YESDIR); $(SHELL) ../Install.sh 1; cd ..; \
		$(SHELL) Depend.sh $(YESDIR) 1; \
	fi;

no-%:
	@if [ ! -e $(NODIR) ]; then \
	  echo "Package $(@:no-%=%) does not exist"; \
	elif [ -e $(NODIR)/Install.sh ]; then \
	  echo "Uninstalling package $(@:no-%=%)"; \
	  cd $(NODIR); $(SHELL) Install.sh 0; cd ..; \
		$(SHELL) Depend.sh $(NODIR) 0; \
	else \
	  echo "Uninstalling package $(@:no-%=%)"; \
	  cd $(NODIR); $(SHELL) ../Install.sh 0; cd ..; \
		$(SHELL) Depend.sh $(NODIR) 0; \
        fi;

# download/build/install a package library
# update the timestamp on main.cpp to trigger a relink with "make machine"

lib-%:
	@if [ -e ../lib/$(LIBDIR)/Install.py ]; then \
	  echo "Installing lib $(@:lib-%=%)"; \
	  ( cd ../lib/$(LIBDIR); $(PYTHON) Install.py $(args) ); \
	elif [ -e ../lib/$(LIBUSERDIR)/Install.py ]; then \
	  echo "Installing lib $(@:lib-user-%=%)"; \
	  ( cd ../lib/$(LIBUSERDIR); $(PYTHON) Install.py $(args) ); \
	else \
	  echo "Install script for lib $(@:lib-%=%) does not exist"; \
	fi; touch main.cpp

# status = list src files that differ from package files
# update = replace src files with newer package files
# overwrite = overwrite package files with newer src files
# diff = show differences between src and package files
# purge = delete obsolete and auto-generated package files

package-status ps:
	@for p in $(PACKAGEUC); do $(SHELL) Package.sh $$p status; done
	@echo ''
	@for p in $(PACKUSERUC); do $(SHELL) Package.sh $$p status; done

package-update pu:
	@for p in $(PACKAGEUC); do $(SHELL) Package.sh $$p update; done
	@echo ''
	@for p in $(PACKUSERUC); do $(SHELL) Package.sh $$p update; done

package-overwrite:
	@for p in $(PACKAGEUC); do $(SHELL) Package.sh $$p overwrite; done
	@echo ''
	@for p in $(PACKUSERUC); do $(SHELL) Package.sh $$p overwrite; done

package-diff pd:
	@for p in $(PACKAGEUC); do $(SHELL) Package.sh $$p diff; done
	@echo ''
	@for p in $(PACKUSERUC); do $(SHELL) Package.sh $$p diff; done

purge: Purge.list
	@echo 'Purging obsolete and auto-generated source files'
	@for f in `grep -v '#' Purge.list` ;		\
	    do test -f $$f && rm $$f && echo $$f || : ;		\
	done<|MERGE_RESOLUTION|>--- conflicted
+++ resolved
@@ -53,13 +53,8 @@
 # PACKEXT    = subset that require an external (downloaded) library
 
 PACKAGE = asphere body class2 colloid compress coreshell dipole gpu \
-<<<<<<< HEAD
-	  granular kim kokkos kspace manybody mc meam misc molecule \
-	  mpiio mscg opt peri poems \
-=======
 	  granular kim kokkos kspace latte manybody mc meam misc \
-	  molecule mpiio opt peri poems \
->>>>>>> 60faca28
+	  molecule mpiio mscg opt peri poems \
 	  python qeq reax replica rigid shock snap srd voronoi
 
 PACKUSER = user-atc user-awpmd user-cgdna user-cgsdk user-colvars \
@@ -69,12 +64,8 @@
 	   user-quip user-reaxc user-smd user-smtbq user-sph user-tally \
 	   user-vtk
 
-<<<<<<< HEAD
-PACKLIB = compress gpu kim kokkos meam mpiio mscg poems \
+PACKLIB = compress gpu kim kokkos latte meam mpiio mscg poems \
 	  python reax voronoi \
-=======
-PACKLIB = compress gpu kim kokkos latte meam mpiio poems python reax voronoi \
->>>>>>> 60faca28
 	  user-atc user-awpmd user-colvars user-h5md user-lb user-molfile \
 	  user-netcdf user-qmmm user-quip user-smd user-vtk
 
