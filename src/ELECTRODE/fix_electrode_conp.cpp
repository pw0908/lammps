--- conflicted
+++ resolved
@@ -69,39 +69,23 @@
 //     0        1      2              3    4
 // fix fxupdate group1 electrode/conp pot1 eta couple group2 pot2
 FixElectrodeConp::FixElectrodeConp(LAMMPS *lmp, int narg, char **arg) :
-<<<<<<< HEAD
-    Fix(lmp, narg, arg), ele_vector(nullptr), capacitance(nullptr), pair(nullptr),
-=======
-    Fix(lmp, narg, arg), f_inv(nullptr), f_mat(nullptr), f_vec(nullptr), array_compute(nullptr),
-    ele_vector(nullptr), capacitance(nullptr), elastance(nullptr), pair(nullptr),
->>>>>>> 8edcc338
+    Fix(lmp, narg, arg), ele_vector(nullptr), capacitance(nullptr), elastance(nullptr), pair(nullptr),
     mat_neighlist(nullptr), vec_neighlist(nullptr), recvcounts(nullptr), displs(nullptr),
     iele_gathered(nullptr), buf_gathered(nullptr), potential_i(nullptr), potential_iele(nullptr),
     charge_iele(nullptr)
 {
-<<<<<<< HEAD
-  // fix.h output flags
-  scalar_flag = 1;
-  vector_flag = 1;
-  array_flag = 1;
-=======
   if (lmp->citeme) lmp->citeme->add(cite_fix_electrode);
   // fix.h output flags
   scalar_flag = 1;
   vector_flag = 1;
->>>>>>> 8edcc338
   extscalar = 1;
   extvector = 0;
   extarray = 0;
 
-<<<<<<< HEAD
-  write_inv = write_mat = write_vec = read_inv = read_mat = false;
-=======
   bool default_algo = true;
   algo = Algo::MATRIX_INV;
   matrix_algo = true;
-  read_inv = read_mat = false;
->>>>>>> 8edcc338
+  write_inv = write_mat = write_vec = read_inv = read_mat = false;
   symm = false;
   ffield = false;
   thermo_time = 0.;
@@ -249,10 +233,6 @@
   // construct computes
   need_array_compute = !(read_inv || read_mat) && matrix_algo;
   ele_vector = new ElectrodeVector(lmp, igroup, igroup, eta, true);
-<<<<<<< HEAD
-=======
-  if (need_array_compute) { array_compute = new ElectrodeMatrix(lmp, igroup, eta); }
->>>>>>> 8edcc338
 
   // error checks
   int write_inv = 0;
@@ -268,8 +248,6 @@
   assert(groups.size() == group_psi_var_styles.size());
   assert(groups.size() == group_psi_var_names.size());
   assert(igroup == ele_vector->igroup);
-<<<<<<< HEAD
-=======
   if (algo != Algo::MATRIX_INV) {
     if (read_inv || write_inv)
       error->all(
@@ -283,7 +261,6 @@
       error->all(FLERR, "Selected algorithm does not use matrix. Cannot read/write matrix.");
   }
   if (need_array_compute) assert(igroup == array_compute->igroup);
->>>>>>> 8edcc338
   if (read_inv && read_mat) error->all(FLERR, "Cannot read matrix from two files");
   if (write_mat && read_inv)
     error->all(FLERR,
@@ -291,16 +268,11 @@
                "from file");
   num_of_groups = static_cast<int>(groups.size());
   size_vector = num_of_groups;
-<<<<<<< HEAD
-  size_array_rows = num_of_groups;
-  size_array_cols = 2 + 2 * num_of_groups;
-=======
   array_flag = !!(algo == Algo::MATRIX_INV);
   if (array_flag) {
     size_array_rows = num_of_groups;
     size_array_cols = 2 + 2 * num_of_groups;
   }
->>>>>>> 8edcc338
 
   // check groups are consistent
   int *mask = atom->mask;
@@ -511,14 +483,7 @@
 
   evscale = force->qe2f / force->qqrd2e;
   ele_vector->setup(pair, vec_neighlist, timer_flag);
-<<<<<<< HEAD
-=======
-  if (need_array_compute) {
-    if (etypes_neighlists) neighbor->build_one(mat_neighlist, 0);
-    array_compute->setup(tag_to_iele, pair, mat_neighlist);
-    if (tfflag) { array_compute->setup_tf(tf_types); }
-  }
->>>>>>> 8edcc338
+  
   // setup psi with target potentials
   iele_to_group = std::vector<int>(ngroup, -1);
   sd_vectors = std::vector<std::vector<double>>(num_of_groups, std::vector<double>(ngroup));
@@ -540,50 +505,27 @@
     return ordered_mat;
   };
 
-  if (algo == Algo::MATRIX_INV) {
-    // capacitance matrix
-    memory->create(capacitance, ngroup, ngroup, "fix_electrode:capacitance");
+  if (matrix_algo) {
+    memory->create(elastance, ngroup, ngroup, "fix_electrode:matrix");
+    // reading capacitance?
+    // Y:  assert MATRIX_INV; read capacitance
     if (read_inv) {
+      assert(algo == Algo::MATRIX_INV);
+      capacitance = elastance;
+      elastance = nullptr;
       read_from_file(input_file_inv, capacitance, "capacitance");
     } else {
-      // temporarily hold elastance in "capacitance"
-      if (read_mat)
-        read_from_file(input_file_mat, capacitance, "elastance");
-      else {
-        assert(need_array_compute);
-        array_compute->compute_array(capacitance, timer_flag);
-      }
-      if (comm->me == 0)
-        if (f_mat) write_to_file(f_mat, taglist_bygroup, order_matrix(group_idx, capacitance));
-      invert();
-    }
-    if (symm) symmetrize();
-    // build sd vectors and macro matrices
-    MPI_Barrier(world);
-    double start = MPI_Wtime();
-    if (ffield) {
-      compute_sd_vectors_ffield();
-    } else {
-      compute_sd_vectors();
-    }
-    compute_macro_matrices();
-    MPI_Barrier(world);
-    if (timer_flag && (comm->me == 0))
-      utils::logmesg(
-          lmp, fmt::format("SD-vector and macro matrices time: {:.4g} s\n", MPI_Wtime() - start));
-  } else if (matrix_algo) {
-    // elastance matrix
-    memory->create(elastance, ngroup, ngroup, "fix_electrode:elastance");
-    if (read_mat)
-<<<<<<< HEAD
-      read_from_file(input_file_mat, capacitance, "elastance");
-    else {
-      if (etypes_neighlists) neighbor->build_one(mat_neighlist, 0);
-      auto array_compute = std::unique_ptr<ElectrodeMatrix>(new ElectrodeMatrix(lmp, igroup, eta));
-      array_compute->setup(tag_to_iele, pair, mat_neighlist);
-      if (tfflag) { array_compute->setup_tf(tf_types); }
-      array_compute->compute_array(capacitance, timer_flag);
-      if (write_mat) {
+    // N:  reading elastance?
+      if (read_mat)   //     Y:  read elastance
+        read_from_file(input_file_mat, elastance, "elastance");
+      else { //     N:  compute elastance
+        if (etypes_neighlists) neighbor->build_one(mat_neighlist, 0);
+        auto array_compute = std::unique_ptr<ElectrodeMatrix>(new ElectrodeMatrix(lmp, igroup, eta));
+        array_compute->setup(tag_to_iele, pair, mat_neighlist);
+        if (tfflag) { array_compute->setup_tf(tf_types); }
+        array_compute->compute_array(elastance, timer_flag);
+      }
+      if (comm->me == 0 && write_mat) {  //         writing elastance?    Y: write elastance     
         auto f_mat = fopen(output_file_mat.c_str(), "w");
         if (f_mat == nullptr)
           error->one(FLERR,
@@ -592,35 +534,33 @@
         write_to_file(f_mat, taglist_bygroup, order_matrix(group_idx, capacitance));
         fclose(f_mat);
       }
-      invert();    // TODO  uncommented lots of stuff here
-    }
-  }
-  if (symm) symmetrize();
-
-  // build sd vectors and macro matrices
-  MPI_Barrier(world);
-  double start = MPI_Wtime();
-  if (ffield) {
-    compute_sd_vectors_ffield();
-  } else {
-    compute_sd_vectors();
-  }
-  compute_macro_matrices();
-  MPI_Barrier(world);
-  if (timer_flag && (comm->me == 0))
-    utils::logmesg(
-        lmp, fmt::format("SD-vector and macro matrices time: {:.4g} s\n", MPI_Wtime() - start));
-=======
-      read_from_file(input_file_mat, elastance, "elastance");
-    else {
-      assert(need_array_compute);
-      array_compute->compute_array(elastance, timer_flag);
-    }
-    if (comm->me == 0)
-      if (f_mat) write_to_file(f_mat, taglist_bygroup, order_matrix(group_idx, capacitance));
-  }
->>>>>>> 8edcc338
-
+    }
+    if (algo == Algo::MATRIX_INV) {
+      if (!read_inv) {
+        capacitance = elastance;
+        elastance = nullptr;
+        invert();
+      }
+      if (symm) symmetrize(); // TODO: is this safe with read_inv?
+      // build sd vectors and macro matrices
+      MPI_Barrier(world);
+      double start = MPI_Wtime();
+      if (ffield) {
+        compute_sd_vectors_ffield();
+      } else {
+        compute_sd_vectors();
+      }
+      compute_macro_matrices();
+      MPI_Barrier(world);
+      if (timer_flag && (comm->me == 0))
+        utils::logmesg(
+            lmp, fmt::format("SD-vector and macro matrices time: {:.4g} s\n", MPI_Wtime() - start));
+    }
+    //     algo == Algo::MATRIX_INV?
+    //     Y:  writing capacitance?  Y: write capacitance
+    // algo == Algo::MATRIX_INV?
+    // Y: invert and build sd vects / macro matrices
+  }
   // initial charges and b vector
   update_charges();
 
@@ -887,11 +827,7 @@
     gather_elevec(charge_iele);
     MPI_Allreduce(MPI_IN_PLACE, &sb_charges.front(), num_of_groups, MPI_DOUBLE, MPI_SUM, world);
 
-<<<<<<< HEAD
-  update_psi();    // use for equal-style and conq
-=======
     update_psi();    // use for equal-style and conq
->>>>>>> 8edcc338
 
     for (int g = 0; g < num_of_groups; g++)
       for (int j = 0; j < ngroup; j++) { charge_iele[j] += sd_vectors[g][j] * group_psi[g]; }
@@ -1156,23 +1092,9 @@
   memory->destroy(potential_iele);
   memory->destroy(charge_iele);
 
-<<<<<<< HEAD
   delete ele_vector;
   memory->destroy(capacitance);
-=======
-  if (need_array_compute) delete array_compute;
-  delete ele_vector;
-  if (algo == Algo::MATRIX_INV)
-    memory->destroy(capacitance);
-  else if (matrix_algo)
-    memory->destroy(elastance);
-  delete accel_interface;
-  if (comm->me == 0) {
-    if (f_inv) fclose(f_inv);
-    if (f_mat) fclose(f_mat);
-    if (f_vec) fclose(f_vec);
-  }
->>>>>>> 8edcc338
+  memory->destroy(elastance);
 }
 
 /* ---------------------------------------------------------------------- */
