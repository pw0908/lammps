--- conflicted
+++ resolved
@@ -30,12 +30,8 @@
 #include "neigh_request.h"
 #include "memory.h"
 #include "error.h"
-<<<<<<< HEAD
-#include "utils.h"
-=======
 #include "timer.h"
 #include "universe.h"
->>>>>>> 5e3fe197
 
 #ifdef LMP_USER_OMP
 #include "modify.h"
