--- conflicted
+++ resolved
@@ -429,20 +429,15 @@
     bytes += memory->usage(stencil,maxstencil);
     bytes += memory->usage(stencilxyz,maxstencil,3);
   } else if (neighstyle == Neighbor::MULTI_OLD) {
-    bytes += atom->ntypes*maxstencil_multi_old * sizeof(int);
-    bytes += atom->ntypes*maxstencil_multi_old * sizeof(double);
+    bytes += (double)atom->ntypes*maxstencil_multi_old * sizeof(int);
+    bytes += (double)atom->ntypes*maxstencil_multi_old * sizeof(double);
   } else if (neighstyle == Neighbor::MULTI) {
-<<<<<<< HEAD
     int n = ncollections;
     for (int i = 0; i < n; i++) {
       for (int j = 0; j < n; j++) {
-        bytes += maxstencil_multi[i][j] * sizeof(int);
-      }
-    }
-=======
-    bytes += (double)atom->ntypes*maxstencil_multi * sizeof(int);
-    bytes += (double)atom->ntypes*maxstencil_multi * sizeof(double);
->>>>>>> 5d75ae98
+        bytes += (double)maxstencil_multi[i][j] * sizeof(int);
+      }
+    }
   }
   return bytes;
 }