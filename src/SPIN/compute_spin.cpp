--- conflicted
+++ resolved
@@ -179,9 +179,6 @@
         mag[0] += sp[i][0];
         mag[1] += sp[i][1];
         mag[2] += sp[i][2];
-<<<<<<< HEAD
-        magenergy -= (sp[i][0]*fm[i][0] + sp[i][1]*fm[i][1] + sp[i][2]*fm[i][2]);
-=======
 
         // update magnetic precession energies
 
@@ -197,7 +194,6 @@
           }
         }
 
->>>>>>> 5e3fe197
         tx = sp[i][1]*fm[i][2]-sp[i][2]*fm[i][1];
         ty = sp[i][2]*fm[i][0]-sp[i][0]*fm[i][2];
         tz = sp[i][0]*fm[i][1]-sp[i][1]*fm[i][0];
