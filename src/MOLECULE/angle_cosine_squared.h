--- conflicted
+++ resolved
@@ -27,17 +27,6 @@
 class AngleCosineSquared : public Angle {
  public:
   AngleCosineSquared(class LAMMPS *);
-<<<<<<< HEAD
-  virtual ~AngleCosineSquared();
-  virtual void compute(int, int);
-  void coeff(int, char **);
-  double equilibrium_angle(int);
-  void write_restart(FILE *);
-  void read_restart(FILE *);
-  void write_data(FILE *);
-  virtual double single(int, int, int, int);
-  void born_matrix(int type, int i1, int i2, int i3, double& du, double& du2);
-=======
   ~AngleCosineSquared() override;
   void compute(int, int) override;
   void coeff(int, char **) override;
@@ -46,7 +35,7 @@
   void read_restart(FILE *) override;
   void write_data(FILE *) override;
   double single(int, int, int, int) override;
->>>>>>> 4de02c7f
+  void born_matrix(int type, int i1, int i2, int i3, double& du, double& du2) override;
 
  protected:
   double *k, *theta0;
